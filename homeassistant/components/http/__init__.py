"""
homeassistant.components.httpinterface
~~~~~~~~~~~~~~~~~~~~~~~~~~~

This module provides an API and a HTTP interface for debug purposes.

By default it will run on port 8123.

All API calls have to be accompanied by an 'api_password' parameter and will
return JSON. If successful calls will return status code 200 or 201.

Other status codes that can occur are:
 - 400 (Bad Request)
 - 401 (Unauthorized)
 - 404 (Not Found)
 - 405 (Method not allowed)

The api supports the following actions:

/api - GET
Returns message if API is up and running.
Example result:
{
  "message": "API running."
}

/api/states - GET
Returns a list of entities for which a state is available
Example result:
[
    { .. state object .. },
    { .. state object .. }
]

/api/states/<entity_id> - GET
Returns the current state from an entity
Example result:
{
    "attributes": {
        "next_rising": "07:04:15 29-10-2013",
        "next_setting": "18:00:31 29-10-2013"
    },
    "entity_id": "weather.sun",
    "last_changed": "23:24:33 28-10-2013",
    "state": "below_horizon"
}

/api/states/<entity_id> - POST
Updates the current state of an entity. Returns status code 201 if successful
with location header of updated resource and as body the new state.
parameter: new_state - string
optional parameter: attributes - JSON encoded object
Example result:
{
    "attributes": {
        "next_rising": "07:04:15 29-10-2013",
        "next_setting": "18:00:31 29-10-2013"
    },
    "entity_id": "weather.sun",
    "last_changed": "23:24:33 28-10-2013",
    "state": "below_horizon"
}

/api/events/<event_type> - POST
Fires an event with event_type
optional parameter: event_data - JSON encoded object
Example result:
{
    "message": "Event download_file fired."
}

"""

import json
import threading
import logging
import time
import gzip
import os
from http.server import SimpleHTTPRequestHandler, HTTPServer
from socketserver import ThreadingMixIn
from urllib.parse import urlparse, parse_qs

import homeassistant as ha
from homeassistant.const import SERVER_PORT, AUTH_HEADER
import homeassistant.remote as rem
import homeassistant.util as util
<<<<<<< HEAD
import homeassistant.components.recorder as recorder
from . import frontend
=======
import homeassistant.bootstrap as bootstrap
>>>>>>> cddeddac

DOMAIN = "http"
DEPENDENCIES = []

HTTP_OK = 200
HTTP_CREATED = 201
HTTP_MOVED_PERMANENTLY = 301
HTTP_BAD_REQUEST = 400
HTTP_UNAUTHORIZED = 401
HTTP_NOT_FOUND = 404
HTTP_METHOD_NOT_ALLOWED = 405
HTTP_UNPROCESSABLE_ENTITY = 422

URL_ROOT = "/"

URL_STATIC = "/static/{}"

CONF_API_PASSWORD = "api_password"
CONF_SERVER_HOST = "server_host"
CONF_SERVER_PORT = "server_port"
CONF_DEVELOPMENT = "development"

DATA_API_PASSWORD = 'api_password'

_LOGGER = logging.getLogger(__name__)


def setup(hass, config=None):
    """ Sets up the HTTP API and debug interface. """

    if config is None or DOMAIN not in config:
        config = {DOMAIN: {}}

    api_password = config[DOMAIN].get(CONF_API_PASSWORD)

    no_password_set = api_password is None

    if no_password_set:
        api_password = util.get_random_string()

    # If no server host is given, accept all incoming requests
    server_host = config[DOMAIN].get(CONF_SERVER_HOST, '0.0.0.0')

    server_port = config[DOMAIN].get(CONF_SERVER_PORT, SERVER_PORT)

    development = config[DOMAIN].get(CONF_DEVELOPMENT, "") == "1"

    server = HomeAssistantHTTPServer(
        (server_host, server_port), RequestHandler, hass, api_password,
        development, no_password_set)

    hass.bus.listen_once(
        ha.EVENT_HOMEASSISTANT_START,
        lambda event:
        threading.Thread(target=server.start, daemon=True).start())

    hass.http = server
    hass.local_api = rem.API(util.get_local_ip(), api_password, server_port)

    return True


class HomeAssistantHTTPServer(ThreadingMixIn, HTTPServer):
    """ Handle HTTP requests in a threaded fashion. """
    # pylint: disable=too-few-public-methods

    allow_reuse_address = True
    daemon_threads = True

    # pylint: disable=too-many-arguments
    def __init__(self, server_address, request_handler_class,
                 hass, api_password, development, no_password_set):
        super().__init__(server_address, request_handler_class)

        self.server_address = server_address
        self.hass = hass
        self.api_password = api_password
        self.development = development
        self.no_password_set = no_password_set
        self.paths = []

        # We will lazy init this one if needed
        self.event_forwarder = None

        if development:
            _LOGGER.info("running http in development mode")

    def start(self):
        """ Starts the server. """
        self.hass.bus.listen_once(
            ha.EVENT_HOMEASSISTANT_STOP,
            lambda event: self.shutdown())

        _LOGGER.info(
            "Starting web interface at http://%s:%d", *self.server_address)

        # 31-1-2015: Refactored frontend/api components out of this component
        # To prevent stuff from breaking, load the two extracted components
        bootstrap.setup_component(self.hass, 'api')
        bootstrap.setup_component(self.hass, 'frontend')

        self.serve_forever()

    def register_path(self, method, url, callback, require_auth=True):
        """ Regitsters a path wit the server. """
        self.paths.append((method, url, callback, require_auth))


# pylint: disable=too-many-public-methods,too-many-locals
class RequestHandler(SimpleHTTPRequestHandler):
    """
    Handles incoming HTTP requests

    We extend from SimpleHTTPRequestHandler instead of Base so we
    can use the guess content type methods.
    """

    server_version = "HomeAssistant/1.0"

<<<<<<< HEAD
    PATHS = [  # debug interface
        ('GET', URL_ROOT, '_handle_get_root'),

        # /api - for validation purposes
        ('GET', URL_API, '_handle_get_api'),

        # /states
        ('GET', URL_API_STATES, '_handle_get_api_states'),
        ('GET',
         re.compile(r'/api/states/(?P<entity_id>[a-zA-Z\._0-9]+)'),
         '_handle_get_api_states_entity'),
        ('POST',
         re.compile(r'/api/states/(?P<entity_id>[a-zA-Z\._0-9]+)'),
         '_handle_post_state_entity'),
        ('PUT',
         re.compile(r'/api/states/(?P<entity_id>[a-zA-Z\._0-9]+)'),
         '_handle_post_state_entity'),

        # /events
        ('GET', URL_API_EVENTS, '_handle_get_api_events'),
        ('POST',
         re.compile(r'/api/events/(?P<event_type>[a-zA-Z\._0-9]+)'),
         '_handle_api_post_events_event'),

        # /services
        ('GET', URL_API_SERVICES, '_handle_get_api_services'),
        ('POST',
         re.compile((r'/api/services/'
                     r'(?P<domain>[a-zA-Z\._0-9]+)/'
                     r'(?P<service>[a-zA-Z\._0-9]+)')),
         '_handle_post_api_services_domain_service'),

        # /event_forwarding
        ('POST', URL_API_EVENT_FORWARD, '_handle_post_api_event_forward'),
        ('DELETE', URL_API_EVENT_FORWARD,
         '_handle_delete_api_event_forward'),

        # Query the recorder
        ('GET',
         re.compile('/api/component/recorder/(?P<entity_id>[a-zA-Z\._0-9]+)/last_5_states'),
         '_handle_component_recorder_5_states'),
        ('GET',
         re.compile('/api/component/recorder/last_5_events'),
         '_handle_component_recorder_5_events'),

        # Static files
        ('GET', re.compile(r'/static/(?P<file>[a-zA-Z\._\-0-9/]+)'),
         '_handle_get_static'),
        ('HEAD', re.compile(r'/static/(?P<file>[a-zA-Z\._\-0-9/]+)'),
         '_handle_get_static')
    ]

    use_json = False

=======
>>>>>>> cddeddac
    def _handle_request(self, method):  # pylint: disable=too-many-branches
        """ Does some common checks and calls appropriate method. """
        url = urlparse(self.path)

        # Read query input
        data = parse_qs(url.query)

        # parse_qs gives a list for each value, take the latest element
        for key in data:
            data[key] = data[key][-1]

        # Did we get post input ?
        content_length = int(self.headers.get('Content-Length', 0))

        if content_length:
            body_content = self.rfile.read(content_length).decode("UTF-8")

            try:
                data.update(json.loads(body_content))
            except (TypeError, ValueError):
                # TypeError if JSON object is not a dict
                # ValueError if we could not parse JSON
                _LOGGER.exception(
                    "Exception parsing JSON: %s", body_content)
                self.write_json_message(
                    "Error parsing JSON", HTTP_UNPROCESSABLE_ENTITY)
                return

        if self.server.no_password_set:
            api_password = self.server.api_password
        else:
            api_password = self.headers.get(AUTH_HEADER)

            if not api_password and DATA_API_PASSWORD in data:
                api_password = data[DATA_API_PASSWORD]

        if '_METHOD' in data:
            method = data.pop('_METHOD')

        # Var to keep track if we found a path that matched a handler but
        # the method was different
        path_matched_but_not_method = False

        # Var to hold the handler for this path and method if found
        handle_request_method = False
        require_auth = True

        # Check every handler to find matching result
        for t_method, t_path, t_handler, t_auth in self.server.paths:
            # we either do string-comparison or regular expression matching
            # pylint: disable=maybe-no-member
            if isinstance(t_path, str):
                path_match = url.path == t_path
            else:
                path_match = t_path.match(url.path)

            if path_match and method == t_method:
                # Call the method
                handle_request_method = t_handler
                require_auth = t_auth
                break

            elif path_match:
                path_matched_but_not_method = True

        # Did we find a handler for the incoming request?
        if handle_request_method:

            # For some calls we need a valid password
            if require_auth and api_password != self.server.api_password:
                self.write_json_message(
                    "API password missing or incorrect.", HTTP_UNAUTHORIZED)

            else:
                handle_request_method(self, path_match, data)

        elif path_matched_but_not_method:
            self.send_response(HTTP_METHOD_NOT_ALLOWED)
            self.end_headers()

        else:
            self.send_response(HTTP_NOT_FOUND)
            self.end_headers()

    def do_HEAD(self):  # pylint: disable=invalid-name
        """ HEAD request handler. """
        self._handle_request('HEAD')

    def do_GET(self):  # pylint: disable=invalid-name
        """ GET request handler. """
        self._handle_request('GET')

    def do_POST(self):  # pylint: disable=invalid-name
        """ POST request handler. """
        self._handle_request('POST')

    def do_PUT(self):  # pylint: disable=invalid-name
        """ PUT request handler. """
        self._handle_request('PUT')

    def do_DELETE(self):  # pylint: disable=invalid-name
        """ DELETE request handler. """
        self._handle_request('DELETE')

    def write_json_message(self, message, status_code=HTTP_OK):
        """ Helper method to return a message to the caller. """
        self.write_json({'message': message}, status_code=status_code)

    def write_json(self, data=None, status_code=HTTP_OK, location=None):
        """ Helper method to return JSON to the caller. """
        self.send_response(status_code)
        self.send_header('Content-type', 'application/json')

        if location:
            self.send_header('Location', location)

        self.end_headers()

        if data is not None:
            self.wfile.write(
                json.dumps(data, indent=4, sort_keys=True,
                           cls=rem.JSONEncoder).encode("UTF-8"))

    def write_file(self, path):
        """ Returns a file to the user. """
        try:
            with open(path, 'rb') as inp:
                self.write_file_pointer(self.guess_type(path), inp)

        except IOError:
            self.send_response(HTTP_NOT_FOUND)
            self.end_headers()
            _LOGGER.exception("Unable to serve %s", path)

    def write_file_pointer(self, content_type, inp):
        """
        Helper function to write a file pointer to the user.
        Does not do error handling.
        """
        do_gzip = 'gzip' in self.headers.get('accept-encoding', '')

<<<<<<< HEAD
    # pylint: disable=invalid-name
    def _handle_component_recorder_5_states(self, path_match, data):
        if recorder.DOMAIN not in self.server.hass.components:
            return self._write_json([])

        entity_id = path_match.group('entity_id')

        self._write_json(recorder.last_5_states(entity_id))

    # pylint: disable=invalid-name
    def _handle_component_recorder_5_events(self, path_match, data):
        if recorder.DOMAIN not in self.server.hass.components:
            return self._write_json([])

        self._write_json(recorder.last_5_events())

    # pylint: disable=invalid-name
    def _handle_post_api_event_forward(self, path_match, data):
        """ Handles adding an event forwarding target. """

        try:
            host = data['host']
            api_password = data['api_password']
        except KeyError:
            self._json_message("No host or api_password received.",
                               HTTP_BAD_REQUEST)
            return

        try:
            port = int(data['port']) if 'port' in data else None
        except ValueError:
            self._json_message(
                "Invalid value received for port", HTTP_UNPROCESSABLE_ENTITY)
            return
=======
        self.send_response(HTTP_OK)
        self.send_header("Content-Type", content_type)
>>>>>>> cddeddac

        # Add cache if not development
        if not self.server.development:
            # 1 year in seconds
            cache_time = 365 * 86400

            self.send_header(
                "Cache-Control", "public, max-age={}".format(cache_time))
            self.send_header(
                "Expires", self.date_time_string(time.time()+cache_time))

        if do_gzip:
            gzip_data = gzip.compress(inp.read())

            self.send_header("Content-Encoding", "gzip")
            self.send_header("Vary", "Accept-Encoding")
            self.send_header("Content-Length", str(len(gzip_data)))

        else:
            fst = os.fstat(inp.fileno())
            self.send_header("Content-Length", str(fst[6]))

        self.end_headers()

        if self.command == 'HEAD':
            return

        elif do_gzip:
            self.wfile.write(gzip_data)

        else:
            self.copyfile(inp, self.wfile)<|MERGE_RESOLUTION|>--- conflicted
+++ resolved
@@ -85,12 +85,7 @@
 from homeassistant.const import SERVER_PORT, AUTH_HEADER
 import homeassistant.remote as rem
 import homeassistant.util as util
-<<<<<<< HEAD
-import homeassistant.components.recorder as recorder
-from . import frontend
-=======
 import homeassistant.bootstrap as bootstrap
->>>>>>> cddeddac
 
 DOMAIN = "http"
 DEPENDENCIES = []
@@ -210,63 +205,6 @@
 
     server_version = "HomeAssistant/1.0"
 
-<<<<<<< HEAD
-    PATHS = [  # debug interface
-        ('GET', URL_ROOT, '_handle_get_root'),
-
-        # /api - for validation purposes
-        ('GET', URL_API, '_handle_get_api'),
-
-        # /states
-        ('GET', URL_API_STATES, '_handle_get_api_states'),
-        ('GET',
-         re.compile(r'/api/states/(?P<entity_id>[a-zA-Z\._0-9]+)'),
-         '_handle_get_api_states_entity'),
-        ('POST',
-         re.compile(r'/api/states/(?P<entity_id>[a-zA-Z\._0-9]+)'),
-         '_handle_post_state_entity'),
-        ('PUT',
-         re.compile(r'/api/states/(?P<entity_id>[a-zA-Z\._0-9]+)'),
-         '_handle_post_state_entity'),
-
-        # /events
-        ('GET', URL_API_EVENTS, '_handle_get_api_events'),
-        ('POST',
-         re.compile(r'/api/events/(?P<event_type>[a-zA-Z\._0-9]+)'),
-         '_handle_api_post_events_event'),
-
-        # /services
-        ('GET', URL_API_SERVICES, '_handle_get_api_services'),
-        ('POST',
-         re.compile((r'/api/services/'
-                     r'(?P<domain>[a-zA-Z\._0-9]+)/'
-                     r'(?P<service>[a-zA-Z\._0-9]+)')),
-         '_handle_post_api_services_domain_service'),
-
-        # /event_forwarding
-        ('POST', URL_API_EVENT_FORWARD, '_handle_post_api_event_forward'),
-        ('DELETE', URL_API_EVENT_FORWARD,
-         '_handle_delete_api_event_forward'),
-
-        # Query the recorder
-        ('GET',
-         re.compile('/api/component/recorder/(?P<entity_id>[a-zA-Z\._0-9]+)/last_5_states'),
-         '_handle_component_recorder_5_states'),
-        ('GET',
-         re.compile('/api/component/recorder/last_5_events'),
-         '_handle_component_recorder_5_events'),
-
-        # Static files
-        ('GET', re.compile(r'/static/(?P<file>[a-zA-Z\._\-0-9/]+)'),
-         '_handle_get_static'),
-        ('HEAD', re.compile(r'/static/(?P<file>[a-zA-Z\._\-0-9/]+)'),
-         '_handle_get_static')
-    ]
-
-    use_json = False
-
-=======
->>>>>>> cddeddac
     def _handle_request(self, method):  # pylint: disable=too-many-branches
         """ Does some common checks and calls appropriate method. """
         url = urlparse(self.path)
@@ -408,45 +346,8 @@
         """
         do_gzip = 'gzip' in self.headers.get('accept-encoding', '')
 
-<<<<<<< HEAD
-    # pylint: disable=invalid-name
-    def _handle_component_recorder_5_states(self, path_match, data):
-        if recorder.DOMAIN not in self.server.hass.components:
-            return self._write_json([])
-
-        entity_id = path_match.group('entity_id')
-
-        self._write_json(recorder.last_5_states(entity_id))
-
-    # pylint: disable=invalid-name
-    def _handle_component_recorder_5_events(self, path_match, data):
-        if recorder.DOMAIN not in self.server.hass.components:
-            return self._write_json([])
-
-        self._write_json(recorder.last_5_events())
-
-    # pylint: disable=invalid-name
-    def _handle_post_api_event_forward(self, path_match, data):
-        """ Handles adding an event forwarding target. """
-
-        try:
-            host = data['host']
-            api_password = data['api_password']
-        except KeyError:
-            self._json_message("No host or api_password received.",
-                               HTTP_BAD_REQUEST)
-            return
-
-        try:
-            port = int(data['port']) if 'port' in data else None
-        except ValueError:
-            self._json_message(
-                "Invalid value received for port", HTTP_UNPROCESSABLE_ENTITY)
-            return
-=======
         self.send_response(HTTP_OK)
         self.send_header("Content-Type", content_type)
->>>>>>> cddeddac
 
         # Add cache if not development
         if not self.server.development:
